class InvalidRange(Exception):
    pass


class PathError(Exception):
<<<<<<< HEAD
    pass


class DatabaseNotFound(Exception):
=======
>>>>>>> 60a3764a
    pass<|MERGE_RESOLUTION|>--- conflicted
+++ resolved
@@ -3,11 +3,8 @@
 
 
 class PathError(Exception):
-<<<<<<< HEAD
     pass
-
+  
 
 class DatabaseNotFound(Exception):
-=======
->>>>>>> 60a3764a
     pass